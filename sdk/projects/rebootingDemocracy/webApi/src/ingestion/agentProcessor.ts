import fs from "fs/promises";
import path from "path";
import crypto, { createHash } from "crypto";
import fetch from "node-fetch";
import { HTTPResponse, Page, Browser } from "puppeteer";
import puppeteer from "puppeteer-extra";
import StealthPlugin from "puppeteer-extra-plugin-stealth";

import { PolicySynthAgentBase } from "@policysynth/agents/baseAgent.js";
import { IEngineConstants } from "@policysynth/agents/constants.js";
import { DocumentCleanupAgent } from "./docCleanup.js";
import { DocumentTreeSplitAgent } from "./docTreeSplitter.js";
import { BaseIngestionAgent } from "./baseAgent.js";
import { IngestionChunkCompressorAgent } from "./chunkCompressorAgent.js";
import { IngestionContentParser } from "./contentParser.js";
import { DocumentAnalyzerAgent } from "./docAnalyzer.js";
import { IngestionChunkAnalzyerAgent } from "./chunkAnalyzer.js";
import { IngestionChunkRanker } from "./chunkRanker.js";
import { IngestionDocumentRanker } from "./docRanker.js";
import { DocumentClassifierAgent } from "./docClassifier.js";
import { PsRagDocumentVectorStore } from "../vectorstore/ragDocument.js";
import { PsRagChunkVectorStore } from "../vectorstore/ragChunk.js";
import { isArray } from "util";

export abstract class IngestionAgentProcessor extends BaseIngestionAgent {
  dataLayoutPath: string;
  cachedFiles: string[] = [];
  fileMetadataPath: string = "./src/ingestion/cache/fileMetadata.json";
  fileMetadata: Record<string, PsRagDocumentSource> = {};
  initialFileMetadata: Record<string, PsRagDocumentSource> = {};

  cleanupAgent: DocumentCleanupAgent;
  splitAgent: DocumentTreeSplitAgent;
  chunkCompressor: IngestionChunkCompressorAgent;
  chunkAnalysisAgent: IngestionChunkAnalzyerAgent;
  docAnalysisAgent: DocumentAnalyzerAgent;

  dataLayout!: PsIngestionDataLayout;

  // constructor(dataLayoutPath: string = "file://src/ingestion/dataLayout.json") {
  constructor(dataLayoutPath: string = "https://content.thegovlab.com/flows/trigger/a84e387c-9a82-4bb2-b41f-22780c3826a7") {
    super();
    this.dataLayoutPath = dataLayoutPath;

    this.loadFileMetadata()
      .then(() => {
        console.log("Metadata loaded");
      })
      .catch((err) => {
        console.error("Failed to load file metadata:", err);
      });

    this.cleanupAgent = new DocumentCleanupAgent();
    this.splitAgent = new DocumentTreeSplitAgent();
    this.chunkCompressor = new IngestionChunkCompressorAgent();
    this.docAnalysisAgent = new DocumentAnalyzerAgent();
    this.chunkAnalysisAgent = new IngestionChunkAnalzyerAgent();
  }

  async processDataLayout(): Promise<void> {
    await this.loadFileMetadata(); // Load existing metadata to compare against

    this.dataLayout = await this.readDataLayout();
    
    this.initialFileMetadata = JSON.parse(JSON.stringify(this.fileMetadata)); // Deep copy for initial state comparison

    const downloadContent = true;

    if (downloadContent) {
      const browser = await puppeteer.launch({ headless: true, args: ['--no-sandbox', '--disable-setuid-sandbox'] });
      try {
        this.logger.debug("Launching browser");

        const browserPage = await browser.newPage();
        browserPage.setDefaultTimeout(IEngineConstants.webPageNavTimeout);
        browserPage.setDefaultNavigationTimeout(
          IEngineConstants.webPageNavTimeout
        );

        await browserPage.setUserAgent(IEngineConstants.currentUserAgent);

        await this.downloadAndCache(
          this.dataLayout.documentUrls,
          false,
          browserPage
        );
        await this.saveFileMetadata();
        const disableJsonUrls = true;
        if (!disableJsonUrls) {
          await this.processJsonUrls(this.dataLayout.jsonUrls, browserPage);
          await this.saveFileMetadata();
        }
      } catch (error) {
        console.error("Failed to process data layout:", error);
      } finally {
        await browser.close();
      }
    }

    const filesForProcessing = this.getFilesForProcessing(true);
    await this.processFiles(filesForProcessing);
    
    const allDocumentSources = this.getMetaDataForAllFiles();
    await this.processAllSources(allDocumentSources);
  }

  async processAllSources(
    allDocumentSources: PsRagDocumentSource[]
  ): Promise<void> {
    // Filter out all document sources that don't have chunks
    const allDocumentSourcesWithChunks = allDocumentSources.filter(
      (source) => source.chunks && source.chunks.length > 0
    );

    //await this.classifyDocuments(allDocumentSourcesWithChunks);

    await this.addDocumentsToWeaviate(allDocumentSourcesWithChunks);
  }

  stringifyIfObjectOrArray(value: any): string {
    if (value && (typeof value === "object" || Array.isArray(value))) {
      return JSON.stringify(value);
    }
    return value;
  }

  transformChunkForVectorstore(chunk: PsRagChunk) {
    const newChunk = JSON.parse(JSON.stringify(chunk));
    if (newChunk.subChunks && newChunk.subChunks.length > 0) {
      newChunk.uncompressedContent = undefined;
      newChunk.compressedContent = undefined;
    }
    newChunk.subChunks = undefined;
    newChunk.data = undefined;
    newChunk.actualEndLine = undefined;
    newChunk.actualStartLine = undefined;
    newChunk.startLine = undefined;
    newChunk.importantContextChunkIndexes = undefined;
    newChunk.metaDataFields = this.stringifyIfObjectOrArray(
      newChunk.metaDataFields
    );
    newChunk.metaData = this.stringifyIfObjectOrArray(newChunk.metaData);
    return newChunk;
  }

  transformDocumentSourceForVectorstore(source: PsRagDocumentSource) {
    const newSource = JSON.parse(JSON.stringify(source));

    //TODO: Make sure we have dates
    let dateString: string | undefined;

    try {
      const date = new Date(
        newSource.lastModifiedOnServer || newSource.documentDate
      );
      dateString = date.toISOString();
    } catch (error) {
      console.error(`Failed to parse date: ${error} - using Date.now()`);
      dateString = new Date().toISOString();
    }

    newSource.date = dateString;
    newSource.lastModified = dateString;
    newSource.lastModifiedOnServer = undefined as any;
    newSource.documentData = undefined as any;
    newSource.fileId = undefined as any;
    newSource.cleanedDocument = undefined as any;
    newSource.cachedChunkStrategy = undefined;
    newSource.filePath = undefined as any;
    newSource.chunks = undefined as any;
    newSource.allReferencesWithUrls = this.stringifyIfObjectOrArray(
      newSource.allReferencesWithUrls
    );
    newSource.allOtherReferences = this.stringifyIfObjectOrArray(
      newSource.allOtherReferences
    );
    newSource.allImageUrls = this.stringifyIfObjectOrArray(
      newSource.allImageUrls
    );
    newSource.documentMetaData = this.stringifyIfObjectOrArray(
      newSource.documentMetaData
    );

    return newSource;
  }

  async addDocumentsToWeaviate(
    allDocumentSourcesWithChunks: PsRagDocumentSource[]
  ) {
    const documentStore = new PsRagDocumentVectorStore();
    const chunkStore = new PsRagChunkVectorStore();
    const processedChunks = new Map<string, PsRagChunk>();

    // Helper function to post a chunk and its sub-chunks recursively
    const postChunkRecursively = async (
      chunk: PsRagChunk,
      documentId: string,
      parentChunkId: string | undefined,
      allSiblingChunksIncludingMe: PsRagChunk[]
    ) => {

      // Construct the unique identifier for the current chunk
      const chunkIdentifier = `${documentId}-${chunk.chunkIndex}-${chunk.chapterIndex}`;
      // Check if this chunk has already been processed
      if (processedChunks.has(chunkIdentifier)) {
        console.log(`Skipping already processed chunk ${chunkIdentifier}`);
        return processedChunks.get(chunkIdentifier)!.id;
      } else {
        console.log(`Processing chunk ${chunkIdentifier}`);
      }

      // Mark this chunk as processed to prevent duplicate processing
      processedChunks.set(chunkIdentifier, chunk);

      console.log(
        `\n\n\n\n1. importantContextChunkIndexes ${JSON.stringify(
          chunk.importantContextChunkIndexes
        )}`
      );

      const chunkId = (await chunkStore.postChunk(
        this.transformChunkForVectorstore(JSON.parse(JSON.stringify(chunk)))
      )) as string;

      chunk.id = chunkId;

      console.log(`Posted chunk ${chunkId} for document ${documentId}`);

      // Add cross reference to the document
      const documentBeacon = `weaviate://localhost/RagDocument/${documentId}`;
      await chunkStore.addCrossReference(
        chunkId,
        "inDocument",
        documentBeacon,
        "RagDocumentChunk"
      );

      // Add cross reference to the parent chunk if provided
      if (parentChunkId) {
        const parentChunkBeacon = `weaviate://localhost/RagDocumentChunk/${parentChunkId}`;
        await chunkStore.addCrossReference(
          chunkId,
          "inChunk",
          parentChunkBeacon,
          "RagDocumentChunk"
        );
      }

      if (allSiblingChunksIncludingMe && allSiblingChunksIncludingMe.length > 1) {
        console.log(`Processing sibling chunks for ${chunkId}`);
        console.log(
          `4. importantContextChunkIndexes ${JSON.stringify(
            chunk.importantContextChunkIndexes
          )}`
        );

        const allSiblingChunksWithIds = [];
        for (const subChunk of allSiblingChunksIncludingMe) {
          if (subChunk.chapterIndex != chunk.chapterIndex) {
            console.log(`Bottom level loop: Processing sibling chunk ${subChunk.chapterIndex} current chunk.subChunks: ${chunk.subChunks?.map(c => c.chapterIndex)}`)
            const subChunkId = await postChunkRecursively(
              subChunk,
              documentId,
              parentChunkId,
              allSiblingChunksIncludingMe
            );
            if (subChunkId) {
              subChunk.id = subChunkId;
              allSiblingChunksWithIds.push(subChunk);
            } else {
              console.error(`Error: Failed to post sibling chunk ${subChunk.chapterIndex} NO CHUNK ID`)
            }
          } else {
            console.log(
              `Skipping myself ${subChunk.chapterIndex} for ${chunk.chapterIndex}`
            );
          }
        }

        console.log(
          `5. importantContextChunkIndexes ${JSON.stringify(
            chunk.importantContextChunkIndexes
          )}`
        );

        // Add cross references for sibling chunks
        for (const siblingChunk of allSiblingChunksWithIds) {
          console.log(`Adding sibling chunk ${siblingChunk.id}`);
          const siblingChunkBeacon = `weaviate://localhost/RagDocumentChunk/${siblingChunk.id}`;
          await chunkStore.addCrossReference(
            chunkId,
            "allSiblingChunks",
            siblingChunkBeacon,
            "RagDocumentChunk"
          );
        }

        console.log(
          `6. importantContextChunkIndexes ${JSON.stringify(
            chunk.importantContextChunkIndexes
          )}`
        );

        if (
          chunk.importantContextChunkIndexes &&
          chunk.importantContextChunkIndexes.length > 0
        ) {
          console.log(
            `1. Adding relevant sibling chunks for ${chunkId} ${chunk.chapterIndex}`
          );
          for (const sibling of allSiblingChunksWithIds) {
            console.log(
              `2. Adding relevant sibling chunks for ${sibling.id} ${sibling.chapterIndex}`
            );
            if (
              chunk.chapterIndex != sibling.chapterIndex &&
              chunk.importantContextChunkIndexes.indexOf(sibling.chapterIndex) >
                -1
            ) {
              console.log(`3. Adding Relevant sibling chunk ${sibling.id}`);
              const relevantSiblingChunkBeacon = `weaviate://localhost/RagDocumentChunk/${sibling.id}`;
              await chunkStore.addCrossReference(
                chunkId,
                "mostRelevantSiblingChunks",
                relevantSiblingChunkBeacon,
                "RagDocumentChunk"
              );
            }
          }
        }
      } else {
        console.log(
          `No sibling chunks to process for ${chunkId} length ${
            allSiblingChunksIncludingMe ? allSiblingChunksIncludingMe.length : -1
          }`
        );
      }

      if (chunk.subChunks) {
        for (const subChunk of chunk.subChunks) {
          console.log(`Middle Level Loop: Processing subChunk ${subChunk.chapterIndex}`)
          await postChunkRecursively(
            subChunk,
            documentId,
            chunkId,
            chunk.subChunks
          );
        }
      }

      return chunkId;
    };

    for (const source of allDocumentSourcesWithChunks) {
      // Doublechek if item from fileMetadata.json has already been ingested
      const ingestDocument = await documentStore.searchDocumentsByUrl(source.url);
      const docVals = ingestDocument.data.Get.RagDocument;
      const duplicateUrls = await this.countDuplicateUrls(docVals);
      
      if (duplicateUrls>0)
      {
        console.log(docVals.length ,' length', docVals,source.hash, source.url) 
        continue
      }
      if (docVals.length > 0)   continue
      
      try {
        const documentId = await documentStore.postDocument(
          this.transformDocumentSourceForVectorstore(source)
        );

        if (documentId) {
          if (source.chunks) {
            for (const chunk of source.chunks) {
              console.log(`Top Level Loop: Processing chunk ${chunk.chapterIndex} for ${source.url}`);
              try {
                await postChunkRecursively(
                  chunk,
                  documentId,
                  undefined,
                  source.chunks
                );
              } catch (error) {
                console.error(
                  `Failed to post chunk for document ${
                    source.url
                  }:\n${JSON.stringify(chunk)}`,
                  error
                );
              }
            }
          }
        } else {
          console.error(`Failed to post document ${source.url}`);
        }
      } catch (error) {
        console.error(`Failed to post document ${source.url}:\n`, error);
      }
    }
  }
  async countDuplicateUrls(data: any[]) {
    const urlCounts = data.reduce((acc, { url }) => {
      acc[url] = (acc[url] || 0) + 1;
      return acc;
    }, {});
  
    return Object.values(urlCounts).filter(count => count > 1).length;
  }

  async classifyDocuments(allDocumentSourcesWithChunks: PsRagDocumentSource[]) {
    console.log("Classifying all documents");
    const classifier = new DocumentClassifierAgent();
    await classifier.classifyAllDocuments(
      allDocumentSourcesWithChunks,
      this.dataLayout
    );

    await this.saveFileMetadata();

    const ranker = new IngestionDocumentRanker();

    console.log("Ranking by relevance");
    const relevanceRules =
      "Rank the two documents based on the relevance to the project";
    await ranker.rankDocuments(
      allDocumentSourcesWithChunks,
      relevanceRules,
      this.dataLayout.aboutProject,
      "relevanceEloRating"
    );

    await this.saveFileMetadata();

    console.log("Ranking by substance");
    const substanceRules =
      "Rank the two documents based substance and completeness of the information";

    await ranker.rankDocuments(
      allDocumentSourcesWithChunks,
      substanceRules,
      this.dataLayout.aboutProject,
      "substanceEloRating"
    );

    await this.saveFileMetadata();

    let categoryIndex = 1;

    for (const category of this.dataLayout.categories) {
      console.log(`Ranking documents in the ${category} category`);
      // Filter documents that fall into the current category
      const documentsInCategory = allDocumentSourcesWithChunks.filter(
        (doc) =>
          doc.primaryCategory === category || doc.secondaryCategory === category
      );

      // Define a dynamic ELO rating field name based on the category
      const eloRatingFieldName = `category${categoryIndex}EloRating`;

      console.log(
        `Ranking by relevance within the ${category} category (${eloRatingFieldName})`
      );

      // Rank documents within the category
      const categoryRankingRules = `Rank the documents based on their relevance and substance within the ${category} category`;
      await ranker.rankDocuments(
        documentsInCategory,
        categoryRankingRules,
        this.dataLayout.aboutProject,
        eloRatingFieldName
      );

      categoryIndex++;
    }

    await this.saveFileMetadata();
  }

  async processSource(source: PsRagDocumentSource) {
    const fileId = source.fileId;
    const cleanedUpData = source.cleanedDocument || "";
    const ranker = new IngestionDocumentRanker();
  }

  async processFiles(files: string[]): Promise<void> {
    for (const filePath of files) {
      try {
        let weaviateDocumentId = "TBD";
        console.log(`Processing file: ${filePath}`);
        const parser = new IngestionContentParser();
        const data = await parser.parseFile(filePath);
        const metadataEntry = Object.values(this.fileMetadata).find(
          (meta) => meta.filePath === filePath
        );
        if (!metadataEntry) {
          console.error(`Metadata not found for filePath: ${filePath}`);
          continue;
        }

        if (
          metadataEntry.url.indexOf("youtube") > -1 ||
          metadataEntry.url.indexOf("youtu.be") > -1
        ) {
          console.log("Skipping youtube video");
          continue;
        }

        if (metadataEntry.fileId == "a3a5aa1b529ab55073b8031927413afa")
          continue;

        const reAnalyze = false;
        if (
          reAnalyze ||
          !this.fileMetadata[metadataEntry!.fileId].documentMetaData
        ) {
<<<<<<< HEAD
        //  console.log(this.fileMetadata[metadataEntry!.fileId].documentMetaData, metadataEntry!.fileId, "documentMedat")
        
=======
          console.log(this.fileMetadata[metadataEntry!.fileId].documentMetaData, metadataEntry!.fileId, "documentMedat")
          
>>>>>>> ec3e8254
          (await this.docAnalysisAgent.analyze(
            metadataEntry.fileId,
            data,
            this.fileMetadata
          )) as LlmDocumentAnalysisReponse;
          await this.saveFileMetadata();

          // Create Weaviate object for document with all analyzies and get and id for the parts
        }

        // Cleanup fullContentsColumns in docAnalysis and redo the summaries
        
        const reCleanData = false;

        const cleanedUpData =
          (!reCleanData &&
            this.fileMetadata[metadataEntry.fileId].cleanedDocument) ||
          (await this.cleanupAgent.clean(data));

        //console.log(`Cleaned up data: ${cleanedUpData}`);
        await this.saveFileMetadata();

        if (
          this.getEstimateTokenLength(cleanedUpData) >
          this.maxFileProcessTokenLength
        ) {
          const dataParts = this.splitDataForProcessing(cleanedUpData);
          for (const part of dataParts) {
            await this.processFilePartTree(
              metadataEntry.fileId,
              part,
              weaviateDocumentId
            );
          }
        } else {
          await this.processFilePartTree(
            metadataEntry.fileId,
            cleanedUpData,
            weaviateDocumentId
          );
        }
      } catch (error) {
        console.error(`Failed to process file ${filePath}:`, error);
      }
    }
    await this.saveFileMetadata();
  }

  aggregateChunkData = (chunks: LlmDocumentChunksStrategy[]): string => {
    return chunks.reduce((acc, chunk) => {
      const chunkData = chunk.chunkData || "";
      const subChunkData = chunk.subChunks
        ? this.aggregateChunkData(chunk.subChunks)
        : "";
      return acc + chunkData + subChunkData;
    }, "");
  };

  async createTreeChunks(metadata: PsRagDocumentSource, cleanedUpData: string) {
    let chunks;
    if (!metadata.cachedChunkStrategy) {
      chunks = (await this.splitAgent.splitDocumentIntoChunks(
        cleanedUpData
      )) as LlmDocumentChunksStrategy[];
      metadata.cachedChunkStrategy = chunks;
      await this.saveFileMetadata();
    } else {
      chunks = metadata.cachedChunkStrategy;
    }

    console.log(JSON.stringify(chunks, null, 2));

    console.log(`Split into ${chunks.length} chunks`);

    let masterChunkIndex = 0;

    const processChunk = async (
      chunk: LlmDocumentChunksStrategy,
      parentChunk: PsRagChunk | undefined = undefined
    ) => {
      let hasAggregatedChunkData = false;
      if (!chunk.chunkData && chunk.subChunks) {
        chunk.chunkData = this.aggregateChunkData([chunk]);
        hasAggregatedChunkData = true;
      }
      if (chunk.chunkData) {
        let chunkAnalyzeResponse = await this.chunkAnalysisAgent.analyze(
          chunk.chunkData
        );

        console.log(
          `\n\nAnalyzed chunk: ${JSON.stringify(chunkAnalyzeResponse)}`
        );

        if (!hasAggregatedChunkData) {
          console.log(`\nBefore compression:\n${chunk.chunkData}\n`);
          chunkAnalyzeResponse.fullCompressedContent =
            await this.chunkCompressor.compress(chunk.chunkData);
          console.log(
            `\nAfter compression:\n${chunkAnalyzeResponse.fullCompressedContent}\n\n`
          );
        }

        const chunkMetadata: PsRagChunk = {
          chunkIndex: masterChunkIndex++,
          chapterIndex: chunk.chapterIndex,
          title: chunkAnalyzeResponse.title,
          mainExternalUrlFound: chunkAnalyzeResponse.mainExternalUrlFound,
          importantContextChunkIndexes: chunk.importantContextChapterIndexes,
          shortSummary: chunkAnalyzeResponse.shortDescription,
          fullSummary: chunkAnalyzeResponse.fullDescription,
          compressedContent: chunkAnalyzeResponse.fullCompressedContent,
          metaData: chunkAnalyzeResponse.textMetaData,
          uncompressedContent: chunk.chunkData,
          subChunks: [],
        };

        if (parentChunk === undefined) {
          metadata.chunks!.push(chunkMetadata);
        } else if (parentChunk) {
          if (!parentChunk.subChunks) {
            parentChunk.subChunks = [];
          }
          parentChunk.subChunks!.push(chunkMetadata);
        }

        if (chunk.subChunks && chunk.subChunks.length > 0) {
          for (let subChunk of chunk.subChunks) {
            await processChunk(subChunk, chunkMetadata); // Recursively process subChunks
          }
        }
      }
    };

    for (let chunk of chunks) {
      await processChunk(chunk); // Initial call to process top-level chunks
    }
  }

  async processFilePartTree(
    fileId: string,
    cleanedUpData: string,
    weaviateDocumentId: string
  ): Promise<void> {
    console.log(`Processing file part for fileId: ${fileId}`);

    this.fileMetadata[fileId].cleanedDocument = cleanedUpData;

    await this.saveFileMetadata();

    const metadata = this.fileMetadata[fileId] || {};

    let rechunk = false;

    if (rechunk || !metadata.chunks || metadata.chunks.length === 0) {
      metadata.chunks = [];
      console.log(`Creating tree chunks for fileId: ${fileId}`);
      await this.createTreeChunks(metadata, cleanedUpData);
    } else {
      console.log(`Chunks already exist for fileId: ${fileId}`);
    }

    await this.saveFileMetadata();

    /*console.log(
      `Metadata after chunking:\n${JSON.stringify(metadata, null, 2)}`
    );*/

    // const reRank = false;

<<<<<<< HEAD
 //  if (reRank || metadata.chunks[0].relevanceEloRating === undefined) {
        if (reRank || metadata.chunks[0].eloRating === undefined) {
        console.log("in rerank", metadata.chunks[0]);
      await this.rankChunks(metadata);
      await this.saveFileMetadata();
    } 
    
=======
    // if (reRank || metadata.chunks[0].relevanceEloRating === undefined) {
    //   await this.rankChunks(metadata);
    //   await this.saveFileMetadata();
    // }

>>>>>>> ec3e8254
    /*console.log(
      `Metadata after ranking:\n${JSON.stringify(metadata, null, 2)}`
    );*/

    //await new Promise((resolve) => setTimeout(resolve, 15000));

    //    await this.saveFileMetadata();
  }

  async rankChunks(metadata: PsRagDocumentSource) {
    const ranker = new IngestionChunkRanker();

    const flattenedChunks = metadata.chunks!.reduce(
      (acc, chunk) => acc.concat(chunk, chunk.subChunks || []),
      [] as PsRagChunk[]
    );

    console.log("Ranking by relevance");
    const relevanceRules =
      "Rank the two chunks based on the relevance to the document";
    await ranker.rankDocumentChunks(
      flattenedChunks,
      relevanceRules,
      metadata.compressedFullDescriptionOfAllContents!,
      "relevanceEloRating"
    );

    console.log("Ranking by substance");
    const substanceRules =
      "Rank the two chunks based substance and completeness of the information";
    await ranker.rankDocumentChunks(
      flattenedChunks,
      substanceRules,
      metadata.compressedFullDescriptionOfAllContents!,
      "substanceEloRating"
    );

    console.log("Ranking by quality");
    const qualityRules =
      "Rank the two chunks based on quality of the information";
    await ranker.rankDocumentChunks(
      flattenedChunks,
      qualityRules,
      metadata.compressedFullDescriptionOfAllContents!,
      "qualityEloRating"
    );
  }

  extractFileIdFromPath(filePath: string): string | null {
    const url = Object.values(this.fileMetadata).find((meta) =>
      filePath.includes(meta.key)
    )?.url;
    return url ? this.generateFileId(url) : null;
  }

  public getFilesForProcessing(forceProcessing = false): string[] {
    const filesForProcessing: string[] = [];


    // Compare current fileMetadata with initialFileMetadata
    for (const [fileId, metadata] of Object.entries(this.fileMetadata)) {

      
      console.log(`Checking file ${JSON.stringify(metadata)}`);
      
      const initialMetadata = this.initialFileMetadata[fileId];

      // Check if file is new or has been changed
      if (
        forceProcessing ||
        !initialMetadata ||
        initialMetadata.hash !== metadata.hash
      ) {
        // Use the filePath from the metadata to ensure correct file is processed
        if (metadata.filePath) {
          filesForProcessing.push(metadata.filePath); // filePath is assumed to be stored in metadata
        } else {
          console.error(`File path missing in metadata for fileId: ${fileId}`);
        }
      } else {
        console.log(`File ${metadata.filePath} has not been modified`);
      }
    }

    return filesForProcessing;
  }

  getAllFilesForProcessing(): string[] {
    return Object.values(this.fileMetadata).map((meta) => meta.filePath);
  }

  getMetaDataForAllFiles(): PsRagDocumentSource[] {
    return Object.values(this.fileMetadata);
  }

  updateCachedFilesAndMetadata(
    relativePath: string,
    url: string,
    data: Buffer | string,
    contentType: string,
    lastModifiedOnServer: string
  ) {
    const fileId = this.generateFileId(url);
    const hash = this.computeHash(data);

    // Update or create new metadata entry
    this.fileMetadata[fileId] = {
      ...this.fileMetadata[fileId], // Retain existing metadata
      url,
      fileId,
      contentType,
      filePath: relativePath, // Ensure filePath is set here
      lastModified: new Date().toISOString(),
      lastModifiedOnServer,
      size: data.length,
      hash,
    };

    console.log(
      `Cached file ${relativePath} ${JSON.stringify(
        this.fileMetadata[fileId],
        null,
        2
      )}`
    );
  }

  protected async readDataLayout(): Promise<PsIngestionDataLayout> {
    let dataLayout: PsIngestionDataLayout;
    if (this.dataLayoutPath.startsWith("file://")) {
      const filePath = this.dataLayoutPath.replace("file://", "");
      
      const data = await fs.readFile(filePath, "utf-8");
      dataLayout = JSON.parse(data);
    } else {
      try {
        const response = await fetch(this.dataLayoutPath);
        dataLayout = (await response.json()) as PsIngestionDataLayout;
      } catch (error) {
        throw new Error(
          `Failed to read data layout from ${this.dataLayoutPath}: ${error}`
        );
      }
    }
    return dataLayout;
  }

  getFileNameAndPath(
    url: string,
    extension: string
  ): { fullPath: string; relativePath: string } {
    const urlObj = new URL(url);
    let basename = path.basename(urlObj.pathname);
    const folderHash = crypto.createHash("md5").update(url).digest("hex");
    const baseDir = `./src/ingestion/cache/${folderHash}`;

    // Check if basename is empty or does not look like a filename, then use a default name
    if (!basename || basename === "/" || !basename.includes(".")) {
      basename = `default${extension}`; // Use a default basename if necessary
    } else {
      // Ensure the filename uses the determined extension without duplication
      basename = basename.replace(new RegExp(`${extension}$`), "") + extension;
    }

    const fullPath = path.join(baseDir, basename);
    const relativePath = fullPath; // Using fullPath as relativePath for simplicity

    return { fullPath, relativePath };
  }

  async downloadAndCache(
    urls: string[],
    isJsonData: boolean,
    browserPage: Page
  ): Promise<void> {
    for (const url of urls) {
      try {
        const fileId = this.generateFileId(url);
        const metadata = this.fileMetadata[fileId];
        const responseHead = await fetch(url, { method: "HEAD" });
        const lastModified = responseHead.headers.get("Last-Modified");

        // Check if the file already exists and matches the cached version
        if (metadata) {
          const contentLength = parseInt(
            responseHead.headers.get("Content-Length") ?? "0",
            10
          );
          const cachedLastModified = new Date(metadata.lastModifiedOnServer);
          const fetchedLastModified = new Date(lastModified!);

          console.log(`Last modified: ${lastModified}`);
          console.log(`Content length: ${contentLength}`);
          console.log(`Cached last modified: ${cachedLastModified}`);
          console.log(`Fetched last modified: ${fetchedLastModified}`);
          console.log(`Metadata lastmod: ${metadata.lastModified}`);

          console.log(
            `-----> ${fetchedLastModified.getTime()} === ${cachedLastModified.getTime()}`
          );

          const skipIfChunked = true;

          if (
            (skipIfChunked && metadata.chunks && metadata.chunks.length > 0) ||
            (fetchedLastModified.getTime() === cachedLastModified.getTime() &&
              contentLength === metadata.size)
          ) {
            console.log(`Using cached version for ${url}`);
            continue; // Skip downloading if the cached file is up to date
          } else {
            console.log(`Cached file for ${url} is outdated, re-downloading`);
          }
        }

        // Existing logic to download and cache the file
        const contentResponse = await fetch(url);
        if (!contentResponse.ok) {
          throw new Error(
            `Content fetch failed with status ${contentResponse.status} for URL: ${url}`
          );
        }

        const contentType =
          contentResponse.headers.get("Content-Type") || "unknown";
        let extension = this.determineExtension(contentType, isJsonData);

        // If an image file
        if (extension.indexOf("pdf") > -1) {
          const arrayBuffer = await contentResponse.arrayBuffer();
          const data = Buffer.from(arrayBuffer);
          //TODO: Refactor so not to do this twice
          const { fullPath, relativePath } = this.getFileNameAndPath(
            url,
            extension
          );
          await fs.mkdir(path.dirname(fullPath), { recursive: true });
          await fs.writeFile(fullPath, data);

          this.updateCachedFilesAndMetadata(
            relativePath,
            url,
            data,
            contentType,
            lastModified || ""
          );
        } else if (!contentType.includes("image")) {
          console.log(`Downloading content for URL: ${url}`);
          const response = await browserPage.goto(url, {
            waitUntil: ["load", "networkidle0"],
          });

          if (response) {
            // Wait for 10 seconds
            //await new Promise((resolve) => setTimeout(resolve, 10000));
            const data = await browserPage.content();
            const { fullPath, relativePath } = this.getFileNameAndPath(
              url,
              extension
            );
            await fs.mkdir(path.dirname(fullPath), { recursive: true });
            await fs.writeFile(fullPath, data);

            this.updateCachedFilesAndMetadata(
              relativePath,
              url,
              data,
              contentType,
              lastModified || ""
            );
          } else {
            console.log(`Failed to fetch content for URL: ${url}`);
          }
        } else {
          console.log(`Skipping download for image URL: ${url}`);
        }
      } catch (error) {
        console.error(`Failed to download content for URL ${url}:`, error);
      }
    }
    await this.saveFileMetadata();
  }

  determineExtension(contentType: string, isJsonData: boolean): string {
    // Default extension for unknown content types or when specific handling is not required
    let extension = ".bin";

    if (contentType.includes("application/pdf")) {
      extension = ".pdf";
    } else if (contentType.includes("text/html")) {
      extension = ".html";
    } else if (contentType.includes("application/json") || isJsonData) {
      extension = ".json";
    } else if (contentType.includes("image/jpeg")) {
      extension = ".jpg";
    } else if (contentType.includes("image/png")) {
      extension = ".png";
    } else if (contentType.includes("image/gif")) {
      extension = ".gif";
    } else if (contentType.includes("image/svg+xml")) {
      extension = ".svg";
    } else if (contentType.includes("image/webp")) {
      extension = ".webp";
    } else if (contentType.includes("image/avif")) {
      extension = ".avif";
    } else if (contentType.includes("text/plain")) {
      extension = ".txt";
    } else if (contentType.includes("text/markdown")) {
      extension = ".md";
    } else if (contentType.includes("application/msword")) {
      extension = ".doc";
    } else if (
      contentType.includes(
        "application/vnd.openxmlformats-officedocument.wordprocessingml.document"
      )
    ) {
      extension = ".docx";
    } else if (contentType.includes("application/vnd.ms-excel")) {
      extension = ".xls";
    } else if (
      contentType.includes(
        "application/vnd.openxmlformats-officedocument.spreadsheetml.sheet"
      )
    ) {
      extension = ".xlsx";
    }

    return extension;
  }

  protected async processJsonUrls(
    urls: string[],
    browserPage: Page
  ): Promise<void> {
    for (const url of urls) {
      const response = await fetch(url);
      const jsonData = await response.json();
      const folderHash = crypto.createHash("md5").update(url).digest("hex");
      const folderPath = `./src/ingestion/cache/${folderHash}`;
      await fs.mkdir(folderPath, { recursive: true });
      const jsonFilePath = `${folderPath}/data.json`;
      await fs.writeFile(jsonFilePath, JSON.stringify(jsonData, null, 2));
      this.cachedFiles.push(jsonFilePath); // Track cached JSON file

      const urlsToFetch = this.getExternalUrlsFromJson(jsonData);
      await this.downloadAndCache(urlsToFetch, true, browserPage); // Download and cache content from URLs found in JSON
    }
  }

  async loadFileMetadata(): Promise<void> {
    try {
      const metadataJson = await fs.readFile(this.fileMetadataPath, "utf-8");
      this.fileMetadata = JSON.parse(metadataJson);
    } catch (error) {
      // First, check if the error is an instance of Error and has a 'code' property
      if (error instanceof Error && "code" in error) {
        const readError = error as { code: string }; // Type assertion
        if (readError.code === "ENOENT") {
          console.log("File does not exist, initializing empty metadata.");
          this.fileMetadata = {}; // Initialize as empty object
        } else {
          // Handle other types of errors that might have occurred during readFile
          throw error;
        }
      } else {
        console.error("Error loading metadata: " + error);
        process.exit(1); // Consider if this is the desired behavior
      }
    }
  }

  async saveFileMetadata(): Promise<void> {
    await fs.writeFile(
      this.fileMetadataPath,
      JSON.stringify(this.fileMetadata, null, 2)
    );
  }
}<|MERGE_RESOLUTION|>--- conflicted
+++ resolved
@@ -513,13 +513,10 @@
           reAnalyze ||
           !this.fileMetadata[metadataEntry!.fileId].documentMetaData
         ) {
-<<<<<<< HEAD
+
         //  console.log(this.fileMetadata[metadataEntry!.fileId].documentMetaData, metadataEntry!.fileId, "documentMedat")
         
-=======
-          console.log(this.fileMetadata[metadataEntry!.fileId].documentMetaData, metadataEntry!.fileId, "documentMedat")
-          
->>>>>>> ec3e8254
+
           (await this.docAnalysisAgent.analyze(
             metadataEntry.fileId,
             data,
@@ -690,7 +687,7 @@
 
     // const reRank = false;
 
-<<<<<<< HEAD
+
  //  if (reRank || metadata.chunks[0].relevanceEloRating === undefined) {
         if (reRank || metadata.chunks[0].eloRating === undefined) {
         console.log("in rerank", metadata.chunks[0]);
@@ -698,13 +695,7 @@
       await this.saveFileMetadata();
     } 
     
-=======
-    // if (reRank || metadata.chunks[0].relevanceEloRating === undefined) {
-    //   await this.rankChunks(metadata);
-    //   await this.saveFileMetadata();
-    // }
-
->>>>>>> ec3e8254
+
     /*console.log(
       `Metadata after ranking:\n${JSON.stringify(metadata, null, 2)}`
     );*/
